#!/usr/bin/env bash
# DESCRIPTION: A simple shell script designed to fetch the latest version
# of the artifacts credential provider plugin for dotnet and
# install it into $HOME/.nuget/plugins.
# SEE: https://github.com/Microsoft/artifacts-credprovider/blob/master/README.md

REPO="Microsoft/artifacts-credprovider"
FILE="Microsoft.NuGet.CredentialProvider.tar.gz"
VERSION="latest"
# URL pattern documented at https://help.github.com/en/articles/linking-to-releases as of 2019-03-29
URI="https://github.com/$REPO/releases/$VERSION/download/$FILE"
NUGET_PLUGIN_DIR="$HOME/.nuget/plugins"

# Ensure plugin directory exists
<<<<<<< HEAD
if [ ! -d "${NUGET_PLUGIN_DIR}" ]; then
=======
if [[ ! -e ${NUGET_PLUGIN_DIR} ]]; then
>>>>>>> cf2228f1
  echo "INFO: Creating the nuget plugin directory (i.e. ${NUGET_PLUGIN_DIR}). "
  if ! mkdir -p "${NUGET_PLUGIN_DIR}"; then
      echo "ERROR: Unable to create nuget plugins directory (i.e. ${NUGET_PLUGIN_DIR})."
      exit 1
  fi
fi

echo "Downloading from $URI"
# Extract netcore from the .tar.gz into the plugin directory

#Fetch the file
curl -H "Accept: application/octet-stream" \
     -s \
     -S \
     -L \
     "$URI" | tar xz -C "$HOME/.nuget/" "plugins/netcore"

echo "INFO: credential provider netcore plugin extracted to $HOME/.nuget/"<|MERGE_RESOLUTION|>--- conflicted
+++ resolved
@@ -12,11 +12,7 @@
 NUGET_PLUGIN_DIR="$HOME/.nuget/plugins"
 
 # Ensure plugin directory exists
-<<<<<<< HEAD
 if [ ! -d "${NUGET_PLUGIN_DIR}" ]; then
-=======
-if [[ ! -e ${NUGET_PLUGIN_DIR} ]]; then
->>>>>>> cf2228f1
   echo "INFO: Creating the nuget plugin directory (i.e. ${NUGET_PLUGIN_DIR}). "
   if ! mkdir -p "${NUGET_PLUGIN_DIR}"; then
       echo "ERROR: Unable to create nuget plugins directory (i.e. ${NUGET_PLUGIN_DIR})."
